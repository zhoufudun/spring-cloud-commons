/*
 * Copyright 2013-2020 the original author or authors.
 *
 * Licensed under the Apache License, Version 2.0 (the "License");
 * you may not use this file except in compliance with the License.
 * You may obtain a copy of the License at
 *
 *      https://www.apache.org/licenses/LICENSE-2.0
 *
 * Unless required by applicable law or agreed to in writing, software
 * distributed under the License is distributed on an "AS IS" BASIS,
 * WITHOUT WARRANTIES OR CONDITIONS OF ANY KIND, either express or implied.
 * See the License for the specific language governing permissions and
 * limitations under the License.
 */

package org.springframework.cloud.loadbalancer.config;

import org.junit.jupiter.api.Test;

import org.springframework.boot.autoconfigure.AutoConfigurations;
import org.springframework.boot.test.context.FilteredClassLoader;
import org.springframework.boot.test.context.runner.ApplicationContextRunner;
import org.springframework.cloud.client.loadbalancer.LoadBalancedRetryFactory;
import org.springframework.cloud.loadbalancer.blocking.client.BlockingLoadBalancerClient;
import org.springframework.web.client.RestTemplate;

import static org.assertj.core.api.Assertions.assertThat;

/**
 * @author Spencer Gibb
 * @author Olga Maciaszek-Sharma
 * @author Tim Ysewyn
 */
class BlockingLoadBalancerClientAutoConfigurationTests {

	private ApplicationContextRunner applicationContextRunner = new ApplicationContextRunner()
			.withConfiguration(AutoConfigurations.of(LoadBalancerAutoConfiguration.class,
					BlockingLoadBalancerClientAutoConfiguration.class));

	@Test
<<<<<<< HEAD
	public void beansCreatedNormally() {
		applicationContextRunner.run(ctxt -> assertThat(ctxt).hasSingleBean(BlockingLoadBalancerClient.class));
	}

	@Test
	public void worksWithoutSpringWeb() {
		applicationContextRunner.withClassLoader(new FilteredClassLoader(RestTemplate.class)).run(context -> {
			assertThat(context).doesNotHaveBean(BlockingLoadBalancerClient.class);
		});
=======
	void beansCreatedNormally() {
		applicationContextRunner.run(ctxt -> {
			assertThat(ctxt).hasSingleBean(BlockingLoadBalancerClient.class);
			assertThat(ctxt).hasSingleBean(LoadBalancedRetryFactory.class);
			assertThat(ctxt)
					.doesNotHaveBean(BlockingLoadBalancerClientRibbonWarnLogger.class);
		});
	}

	@Test
	void worksWithoutSpringWeb() {
		applicationContextRunner
				.withClassLoader(new FilteredClassLoader(RestTemplate.class))
				.run(context -> {
					assertThat(context).doesNotHaveBean(BlockingLoadBalancerClient.class);
					assertThat(context).doesNotHaveBean(
							BlockingLoadBalancerClientRibbonWarnLogger.class);
				});
>>>>>>> 5401628a
	}

}<|MERGE_RESOLUTION|>--- conflicted
+++ resolved
@@ -39,9 +39,11 @@
 					BlockingLoadBalancerClientAutoConfiguration.class));
 
 	@Test
-<<<<<<< HEAD
-	public void beansCreatedNormally() {
-		applicationContextRunner.run(ctxt -> assertThat(ctxt).hasSingleBean(BlockingLoadBalancerClient.class));
+	void beansCreatedNormally() {
+		applicationContextRunner.run(ctxt -> {
+			assertThat(ctxt).hasSingleBean(BlockingLoadBalancerClient.class);
+			assertThat(ctxt).hasSingleBean(LoadBalancedRetryFactory.class);
+		});
 	}
 
 	@Test
@@ -49,26 +51,6 @@
 		applicationContextRunner.withClassLoader(new FilteredClassLoader(RestTemplate.class)).run(context -> {
 			assertThat(context).doesNotHaveBean(BlockingLoadBalancerClient.class);
 		});
-=======
-	void beansCreatedNormally() {
-		applicationContextRunner.run(ctxt -> {
-			assertThat(ctxt).hasSingleBean(BlockingLoadBalancerClient.class);
-			assertThat(ctxt).hasSingleBean(LoadBalancedRetryFactory.class);
-			assertThat(ctxt)
-					.doesNotHaveBean(BlockingLoadBalancerClientRibbonWarnLogger.class);
-		});
-	}
-
-	@Test
-	void worksWithoutSpringWeb() {
-		applicationContextRunner
-				.withClassLoader(new FilteredClassLoader(RestTemplate.class))
-				.run(context -> {
-					assertThat(context).doesNotHaveBean(BlockingLoadBalancerClient.class);
-					assertThat(context).doesNotHaveBean(
-							BlockingLoadBalancerClientRibbonWarnLogger.class);
-				});
->>>>>>> 5401628a
 	}
 
 }